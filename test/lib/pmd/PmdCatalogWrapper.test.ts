--- conflicted
+++ resolved
@@ -2,7 +2,6 @@
 import {PmdEngine} from '../../../src/lib/pmd/PmdEngine';
 import {CustomRulePathManager} from '../../../src/lib/CustomRulePathManager';
 import {Config} from '../../../src/lib/util/Config';
-import {LANGUAGE} from '../../../src/Constants';
 import {expect} from 'chai';
 import Sinon = require('sinon');
 import path = require('path');
@@ -26,11 +25,7 @@
 				before(() => {
 					Sinon.createSandbox();
 					// Spoof a config that claims that only Apex's default PMD JAR is enabled.
-<<<<<<< HEAD
-					Sinon.stub(Config.prototype, 'getSupportedLanguages').withArgs(PmdEngine.NAME).resolves([LANGUAGE.APEX]);
-=======
 					Sinon.stub(Config.prototype, 'getSupportedLanguages').withArgs(ENGINE.PMD).resolves(['apex']);
->>>>>>> aa12cc47
 					// Spoof a CustomPathManager that claims that a custom JAR exists for Java.
 					const customJars: Map<string, Set<string>> = new Map();
 					customJars.set('java', new Set([irrelevantPath]));
@@ -67,11 +62,7 @@
 				before(() => {
 					Sinon.createSandbox();
 					// Spoof a config that claims that only Apex's default PMD JAR is enabled.
-<<<<<<< HEAD
-					Sinon.stub(Config.prototype, 'getSupportedLanguages').withArgs(PmdEngine.NAME).resolves([LANGUAGE.APEX]);
-=======
 					Sinon.stub(Config.prototype, 'getSupportedLanguages').withArgs(ENGINE.PMD).resolves(['apex']);
->>>>>>> aa12cc47
 					// Spoof a CustomPathManager that claims that a custom JAR exists for plsql, using a weird alias for that language.
 					const customJars: Map<string, Set<string>> = new Map();
 					customJars.set('Pl/SqL', new Set([irrelevantPath]));
