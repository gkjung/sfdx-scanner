import {expect} from 'chai';
import {Stats} from 'fs';
import {CustomRulePathManager, ENGINE} from '../../src/lib/CustomRulePathManager';
import {FileHandler} from '../../src/lib/util/FileHandler';
import Sinon = require('sinon');
import path = require('path');

/**
 * Unit tests to verify CustomRulePathManager
 * TODO: Add tests to cover exception scenarios when CustomPath.json does not exist
 */

describe('CustomRulePathManager tests', () => {

    // File exists, but content has been somehow cleared
    const emptyFile = '';

    // One entry for apex, two for java
    const populatedFile = '{"pmd": {"apex": ["/some/user/path/customRule.jar"],"java": ["/abc/def/ghi","/home/lib/jars"]}}';

    describe('Rule path entries creation', () => {

        describe('with pre-populated file', () => {
            let readStub;
            beforeEach(() => {
                readStub = Sinon.stub(FileHandler.prototype, 'readFile').resolves(populatedFile);
            });

            afterEach(() => {
                readStub.restore();
            });

            it('should read CustomPaths.json to get Rule Path Entries', async () => {
                const manager = await CustomRulePathManager.create({});

                // Execute test
                const rulePathMap = await manager.getRulePathEntries(ENGINE.PMD);

                // Validate run
                expect(readStub.calledOnce).to.be.true;
                expect(rulePathMap).to.be.lengthOf(2);

                //Validate each entry
                expect(rulePathMap).has.keys('apex', 'java');
                const apexPaths = rulePathMap.get('apex');
                expect(apexPaths).to.be.lengthOf(1);
                expect(apexPaths).deep.contains('/some/user/path/customRule.jar');

                const javaPaths = rulePathMap.get('java');
                expect(javaPaths).to.be.lengthOf(2);
                expect(javaPaths).deep.contains('/abc/def/ghi');
                expect(javaPaths).deep.contains('/home/lib/jars');

            });

            it('should initialize only once', async () => {
                const manager = await CustomRulePathManager.create({});

                // Execute test
                await manager.getRulePathEntries(ENGINE.PMD);
                // Rerun same end point again. This time, it shouldn't have read file
                await manager.getRulePathEntries(ENGINE.PMD);

                // Validate
                expect(readStub.calledOnce).to.be.true;
            });
        });


        it('should handle empty Rule Path file gracefully', async () => {
            // Setup stub
            const readStub = Sinon.stub(FileHandler.prototype, 'readFile').resolves(emptyFile);
            const manager = await CustomRulePathManager.create({});

            // Execute test
            const rulePathMap = await manager.getRulePathEntries(ENGINE.PMD);

            // Validate
            expect(readStub.calledOnce).to.be.true;
            expect(rulePathMap).is.not.null;
            expect(rulePathMap).to.be.lengthOf(0);

            readStub.restore();
        });
    });

<<<<<<< HEAD
  describe('Adding new Rule path entries', () => {
    // For all tests, we'll want to stub out the writeFile and mkdir methods with no-ops.
    before(() => {
      Sinon.stub(FileHandler.prototype, 'writeFile').resolves();
      Sinon.stub(FileHandler.prototype, 'mkdirIfNotExists').resolves()
    });
=======
    describe('Adding new Rule Path entries', () => {

        let statsStub, readDirStub, readStub, writeStub, mkdirStub;
        before(() => {
            writeStub = Sinon.stub(FileHandler.prototype, 'writeFile').resolves();
            mkdirStub = Sinon.stub(FileHandler.prototype, 'mkdirIfNotExists').resolves();

            const mockDirStats = new Stats();
            mockDirStats.isDirectory = () => true;
            mockDirStats.isFile = () => false;
            statsStub = Sinon.stub(FileHandler.prototype, 'stats').resolves(mockDirStats);
            readDirStub = Sinon.stub(FileHandler.prototype, 'readDir').resolves([]);
        });

        afterEach(() => {
            readStub.restore();
        });

        after(() => {
            Sinon.restore();
        });


        it('should read current entries before appending new entries', async () => {
            readStub = Sinon.stub(FileHandler.prototype, 'readFile').resolves(populatedFile);
            const manager = await CustomRulePathManager.create({});

            // Execute test
            await manager.addPathsForLanguage('language', ['path1', 'path2']);

            // Validate
            expect(statsStub.calledTwice).to.be.true; // Once per path
            expect(readDirStub.calledTwice).to.be.true; // Once per path
            expect(readStub.calledOnce).to.be.true;
            expect(mkdirStub.calledOnce).to.be.true;
            expect(writeStub.calledOnce).to.be.true;

        });

        it('should reflect newly added entries', async () => {
            readStub = Sinon.stub(FileHandler.prototype, 'readFile').resolves(emptyFile);
            const manager = await CustomRulePathManager.create({});
            const language = 'javascript';
            const path = ['path1', 'path2'];

            // Execute test - fetch original state of Map, add entries, check state of updated Map
            const originalRulePathMap = await manager.getRulePathEntries(ENGINE.PMD);
            await manager.addPathsForLanguage(language, path);
            const updatedRulePathMap = await manager.getRulePathEntries(ENGINE.PMD);

            // Validate
            expect(originalRulePathMap).to.be.empty;
            expect(updatedRulePathMap).to.have.keys(language);
            const pathFromRun = updatedRulePathMap.get(language);
            expect(pathFromRun).to.contain(path[0]);
            expect(pathFromRun).to.contain(path[1]);
        });
>>>>>>> af2be4d1

    // We'll also want to stub out the readFile method, but what we'll replace it with varies by test. Regardless, we'll
    // always want to clean it after each test.
    let readStub;
    afterEach(() => {
      readStub.restore();
    });

<<<<<<< HEAD
    after(() => {
      Sinon.restore();
    });
=======
            const manager = await CustomRulePathManager.create({});
            const language = 'apex';
            const newPath = '/my/new/path';
>>>>>>> af2be4d1

    describe('Test Case: Adding individual files', () => {
      // For these tests, we'll want to stub out stats so we can simulate a file.
      let statsStub;
      before(() => {
        const mockFileStats = new Stats();
        // Force our fake stat to look like a file.
        mockFileStats.isDirectory = () => false;
        mockFileStats.isFile = () => true;
        statsStub = Sinon.stub(FileHandler.prototype, 'stats').resolves(mockFileStats);
      });

      after(() => {
        statsStub.restore();
      });

      it('Should reflect any new entries', async() => {
        readStub = Sinon.stub(FileHandler.prototype, 'readFile').resolves(emptyFile);
        const manager = new CustomRulePathManager();
        const language = 'javascript';
        const paths = ['/absolute/path/to/SomeJar.jar', '/another/absolute/path/to/AnotherJar.jar'];

        // Execute test - fetch original state of Map, add entries, check state of updated Map
        const originalRulePathMap = await manager.getRulePathEntries(ENGINE.PMD);
        await manager.addPathsForLanguage(language, paths);
        const updatedRulePathMap = await manager.getRulePathEntries(ENGINE.PMD);

        // Validate
        expect(originalRulePathMap).to.be.empty;
        expect(updatedRulePathMap).to.have.keys(language);
        const pathFromRun = updatedRulePathMap.get(language);
        expect(pathFromRun.size).to.equal(2, 'Should be four paths added');
        expect(pathFromRun).to.contain(paths[0], `Updated path set was missing expected path`);
        expect(pathFromRun).to.contain(paths[1], `Updated path set was missing expected path`);
      });

      it('Should append new entries to any existing entries for the language', async() => {
        // Setup stub
        const fileContent = '{"pmd": {"apex": ["/some/user/path/customRule.jar"]}}';
        readStub = Sinon.stub(FileHandler.prototype, 'readFile').resolves(fileContent);

        const manager = new CustomRulePathManager();
        const language = 'apex';
        const newPaths = ['/absolute/path/to/SomeJar.jar', '/different/absolute/path/to/OtherJar.jar'];

        // Execute test
        const originalRulePathMap = await manager.getRulePathEntries(ENGINE.PMD);
        // Pre-validate to make sure test setup is alright, before proceeding
        expect(originalRulePathMap).has.keys([language]);
        const originalPathEntries = originalRulePathMap.get(language);
        expect(originalPathEntries).to.be.lengthOf(1);
        // Now add more entries to same language
        await manager.addPathsForLanguage(language, newPaths);
        // Fetch updated Map to validate
        const updatedRulePathMap = await manager.getRulePathEntries(ENGINE.PMD);

        // Validate
        const updatedPathEntries = updatedRulePathMap.get(language);
        expect(updatedPathEntries).to.be.lengthOf(3, 'Two new paths should be added, for a total of 3');
        expect(updatedPathEntries).to.contain(newPaths[0], `Updated path set was missing expected path`);
        expect(updatedPathEntries).to.contain(newPaths[1], `Updated path set was missing expected path`);
      });
    });

    describe('Test Case: Adding the contents of a folder', () => {
      // For these tests, we'll want to stub out stats and readDir so we can simulate a directory containing some JARs.
      const files = ['test1.jar', 'test2.jar'];
      let statsStub;
      before(() => {
        const mockDirStats = new Stats();
        // Force our fake stat to look like a directory.
        mockDirStats.isDirectory = () => true;
        mockDirStats.isFile = () => false;
        statsStub = Sinon.stub(FileHandler.prototype, 'stats').resolves(mockDirStats);
        // Our fake directory is pretending to have two JARs in it.
        Sinon.stub(FileHandler.prototype, 'readDir').resolves(files);
      });

      after(() => {
        statsStub.restore();
      });

      it('Should reflect newly added entries', async() => {
        readStub = Sinon.stub(FileHandler.prototype, 'readFile').resolves(emptyFile);
        const manager = new CustomRulePathManager();
        const language = 'javascript';
        const paths = ['path1', 'path2'];

        // Execute test - fetch original state of Map, add entries, check state of updated Map
        const originalRulePathMap = await manager.getRulePathEntries(ENGINE.PMD);
        await manager.addPathsForLanguage(language, paths);
        const updatedRulePathMap = await manager.getRulePathEntries(ENGINE.PMD);

        // Validate
        expect(originalRulePathMap).to.be.empty;
        expect(updatedRulePathMap).to.have.keys(language);
        const pathFromRun = updatedRulePathMap.get(language);
        expect(pathFromRun.size).to.equal(4, 'Should be four paths added');
        expect(pathFromRun).to.contain(path.resolve(path.join(paths[0], files[0])), `Updated path set was missing expected path`);
        expect(pathFromRun).to.contain(path.resolve(path.join(paths[0], files[1])), `Updated path set was missing expected path`);
        expect(pathFromRun).to.contain(path.resolve(path.join(paths[1], files[0])), `Updated path set was missing expected path`);
        expect(pathFromRun).to.contain(path.resolve(path.join(paths[1], files[1])), `Updated path set was missing expected path`);
      });

      it('Should append new entries to any existing entries for language', async() => {
        // Setup stub
        const fileContent = '{"pmd": {"apex": ["/some/user/path/customRule.jar"]}}';
        readStub = Sinon.stub(FileHandler.prototype, 'readFile').resolves(fileContent);

        const manager = new CustomRulePathManager();
        const language = 'apex';
        const newPath = '/my/new/path';

        // Execute test
        const originalRulePathMap = await manager.getRulePathEntries(ENGINE.PMD);
        // Pre-validate to make sure test setup is alright, before proceeding
        expect(originalRulePathMap).has.keys([language]);
        const originalPathEntries = originalRulePathMap.get(language);
        expect(originalPathEntries).to.be.lengthOf(1);
        // Now add more entries to same language
        await manager.addPathsForLanguage(language, [newPath]);
        // Fetch updated Map to validate
        const updatedRulePathMap = await manager.getRulePathEntries(ENGINE.PMD);

        // Validate
        const updatedPathEntries = updatedRulePathMap.get(language);
        expect(updatedPathEntries).to.be.lengthOf(3, 'Two new paths should be added, for a total of 3');
        expect(updatedPathEntries).to.contain(path.join(newPath, files[0]), `Updated path set was missing expected path`);
        expect(updatedPathEntries).to.contain(path.join(newPath, files[1]), `Updated path set was missing expected path`);
      });
    });
  });
});<|MERGE_RESOLUTION|>--- conflicted
+++ resolved
@@ -84,72 +84,12 @@
         });
     });
 
-<<<<<<< HEAD
   describe('Adding new Rule path entries', () => {
     // For all tests, we'll want to stub out the writeFile and mkdir methods with no-ops.
     before(() => {
       Sinon.stub(FileHandler.prototype, 'writeFile').resolves();
       Sinon.stub(FileHandler.prototype, 'mkdirIfNotExists').resolves()
     });
-=======
-    describe('Adding new Rule Path entries', () => {
-
-        let statsStub, readDirStub, readStub, writeStub, mkdirStub;
-        before(() => {
-            writeStub = Sinon.stub(FileHandler.prototype, 'writeFile').resolves();
-            mkdirStub = Sinon.stub(FileHandler.prototype, 'mkdirIfNotExists').resolves();
-
-            const mockDirStats = new Stats();
-            mockDirStats.isDirectory = () => true;
-            mockDirStats.isFile = () => false;
-            statsStub = Sinon.stub(FileHandler.prototype, 'stats').resolves(mockDirStats);
-            readDirStub = Sinon.stub(FileHandler.prototype, 'readDir').resolves([]);
-        });
-
-        afterEach(() => {
-            readStub.restore();
-        });
-
-        after(() => {
-            Sinon.restore();
-        });
-
-
-        it('should read current entries before appending new entries', async () => {
-            readStub = Sinon.stub(FileHandler.prototype, 'readFile').resolves(populatedFile);
-            const manager = await CustomRulePathManager.create({});
-
-            // Execute test
-            await manager.addPathsForLanguage('language', ['path1', 'path2']);
-
-            // Validate
-            expect(statsStub.calledTwice).to.be.true; // Once per path
-            expect(readDirStub.calledTwice).to.be.true; // Once per path
-            expect(readStub.calledOnce).to.be.true;
-            expect(mkdirStub.calledOnce).to.be.true;
-            expect(writeStub.calledOnce).to.be.true;
-
-        });
-
-        it('should reflect newly added entries', async () => {
-            readStub = Sinon.stub(FileHandler.prototype, 'readFile').resolves(emptyFile);
-            const manager = await CustomRulePathManager.create({});
-            const language = 'javascript';
-            const path = ['path1', 'path2'];
-
-            // Execute test - fetch original state of Map, add entries, check state of updated Map
-            const originalRulePathMap = await manager.getRulePathEntries(ENGINE.PMD);
-            await manager.addPathsForLanguage(language, path);
-            const updatedRulePathMap = await manager.getRulePathEntries(ENGINE.PMD);
-
-            // Validate
-            expect(originalRulePathMap).to.be.empty;
-            expect(updatedRulePathMap).to.have.keys(language);
-            const pathFromRun = updatedRulePathMap.get(language);
-            expect(pathFromRun).to.contain(path[0]);
-            expect(pathFromRun).to.contain(path[1]);
-        });
->>>>>>> af2be4d1
 
     // We'll also want to stub out the readFile method, but what we'll replace it with varies by test. Regardless, we'll
     // always want to clean it after each test.
@@ -158,15 +98,9 @@
       readStub.restore();
     });
 
-<<<<<<< HEAD
     after(() => {
       Sinon.restore();
     });
-=======
-            const manager = await CustomRulePathManager.create({});
-            const language = 'apex';
-            const newPath = '/my/new/path';
->>>>>>> af2be4d1
 
     describe('Test Case: Adding individual files', () => {
       // For these tests, we'll want to stub out stats so we can simulate a file.
@@ -185,7 +119,7 @@
 
       it('Should reflect any new entries', async() => {
         readStub = Sinon.stub(FileHandler.prototype, 'readFile').resolves(emptyFile);
-        const manager = new CustomRulePathManager();
+        const manager = await CustomRulePathManager.create({});
         const language = 'javascript';
         const paths = ['/absolute/path/to/SomeJar.jar', '/another/absolute/path/to/AnotherJar.jar'];
 
@@ -208,7 +142,7 @@
         const fileContent = '{"pmd": {"apex": ["/some/user/path/customRule.jar"]}}';
         readStub = Sinon.stub(FileHandler.prototype, 'readFile').resolves(fileContent);
 
-        const manager = new CustomRulePathManager();
+        const manager = await CustomRulePathManager.create({});
         const language = 'apex';
         const newPaths = ['/absolute/path/to/SomeJar.jar', '/different/absolute/path/to/OtherJar.jar'];
 
@@ -251,7 +185,7 @@
 
       it('Should reflect newly added entries', async() => {
         readStub = Sinon.stub(FileHandler.prototype, 'readFile').resolves(emptyFile);
-        const manager = new CustomRulePathManager();
+        const manager = await CustomRulePathManager.create({});
         const language = 'javascript';
         const paths = ['path1', 'path2'];
 
@@ -276,7 +210,7 @@
         const fileContent = '{"pmd": {"apex": ["/some/user/path/customRule.jar"]}}';
         readStub = Sinon.stub(FileHandler.prototype, 'readFile').resolves(fileContent);
 
-        const manager = new CustomRulePathManager();
+        const manager = await CustomRulePathManager.create({});
         const language = 'apex';
         const newPath = '/my/new/path';
 
